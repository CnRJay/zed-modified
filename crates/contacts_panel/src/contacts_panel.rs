mod contact_finder;
mod contact_notification;

use client::{Contact, ContactEventKind, User, UserStore};
use contact_notification::ContactNotification;
use editor::{Cancel, Editor};
use fuzzy::{match_strings, StringMatchCandidate};
use gpui::{
    elements::*,
    geometry::{rect::RectF, vector::vec2f},
    impl_actions,
    platform::CursorStyle,
    AppContext, Element, ElementBox, Entity, LayoutContext, ModelHandle, MutableAppContext,
    RenderContext, Subscription, View, ViewContext, ViewHandle, WeakViewHandle,
};
use serde::Deserialize;
use settings::Settings;
use std::sync::Arc;
use theme::IconButton;
<<<<<<< HEAD
use workspace::menu::{Confirm, SelectNext, SelectPrev};
use workspace::{AppState, JoinProject};
=======
use workspace::{sidebar::SidebarItem, AppState, JoinProject, Workspace};
>>>>>>> 85d9ac5b

impl_actions!(
    contacts_panel,
    [RequestContact, RemoveContact, RespondToContactRequest]
);

#[derive(Clone, Copy, PartialEq, Eq, Debug, PartialOrd, Ord)]
enum Section {
    Requests,
    Online,
    Offline,
}

#[derive(Clone, Debug)]
enum ContactEntry {
    Header(Section),
    IncomingRequest(Arc<User>),
    OutgoingRequest(Arc<User>),
    Contact(Arc<Contact>),
    ContactProject(Arc<Contact>, usize),
}

pub struct ContactsPanel {
    entries: Vec<ContactEntry>,
    match_candidates: Vec<StringMatchCandidate>,
    list_state: ListState,
    user_store: ModelHandle<UserStore>,
    filter_editor: ViewHandle<Editor>,
    collapsed_sections: Vec<Section>,
    selection: Option<usize>,
    app_state: Arc<AppState>,
    _maintain_contacts: Subscription,
}

#[derive(Clone, Deserialize)]
pub struct RequestContact(pub u64);

#[derive(Clone, Deserialize)]
pub struct RemoveContact(pub u64);

#[derive(Clone, Deserialize)]
pub struct RespondToContactRequest {
    pub user_id: u64,
    pub accept: bool,
}

pub fn init(cx: &mut MutableAppContext) {
    contact_finder::init(cx);
    contact_notification::init(cx);
    cx.add_action(ContactsPanel::request_contact);
    cx.add_action(ContactsPanel::remove_contact);
    cx.add_action(ContactsPanel::respond_to_contact_request);
    cx.add_action(ContactsPanel::clear_filter);
    cx.add_action(ContactsPanel::select_next);
    cx.add_action(ContactsPanel::select_prev);
    cx.add_action(ContactsPanel::confirm);
}

impl ContactsPanel {
    pub fn new(
        app_state: Arc<AppState>,
        workspace: WeakViewHandle<Workspace>,
        cx: &mut ViewContext<Self>,
    ) -> Self {
        let user_query_editor = cx.add_view(|cx| {
            let mut editor = Editor::single_line(
                Some(|theme| theme.contacts_panel.user_query_editor.clone()),
                cx,
            );
            editor.set_placeholder_text("Filter contacts", cx);
            editor
        });

        cx.subscribe(&user_query_editor, |this, _, event, cx| {
            if let editor::Event::BufferEdited = event {
                this.selection.take();
                this.update_entries(cx)
            }
        })
        .detach();

        cx.subscribe(&app_state.user_store, {
            let user_store = app_state.user_store.downgrade();
            move |_, _, event, cx| {
                if let Some((workspace, user_store)) =
                    workspace.upgrade(cx).zip(user_store.upgrade(cx))
                {
                    workspace.update(cx, |workspace, cx| match event.kind {
                        ContactEventKind::Requested | ContactEventKind::Accepted => workspace
                            .show_notification(
                                cx.add_view(|cx| {
                                    ContactNotification::new(event.clone(), user_store, cx)
                                }),
                                cx,
                            ),
                        _ => {}
                    });
                }
            }
        })
        .detach();

        let mut this = Self {
            list_state: ListState::new(0, Orientation::Top, 1000., {
                let this = cx.weak_handle();
                let app_state = app_state.clone();
                move |ix, cx| {
                    let this = this.upgrade(cx).unwrap();
                    let this = this.read(cx);
                    let theme = cx.global::<Settings>().theme.clone();
                    let theme = &theme.contacts_panel;
                    let current_user_id =
                        this.user_store.read(cx).current_user().map(|user| user.id);
                    let is_selected = this.selection == Some(ix);

                    match &this.entries[ix] {
                        ContactEntry::Header(section) => {
                            let is_collapsed = this.collapsed_sections.contains(&section);
                            Self::render_header(*section, theme, is_selected, is_collapsed)
                        }
                        ContactEntry::IncomingRequest(user) => Self::render_contact_request(
                            user.clone(),
                            this.user_store.clone(),
                            theme,
                            true,
                            is_selected,
                            cx,
                        ),
                        ContactEntry::OutgoingRequest(user) => Self::render_contact_request(
                            user.clone(),
                            this.user_store.clone(),
                            theme,
                            false,
                            is_selected,
                            cx,
                        ),
                        ContactEntry::Contact(contact) => {
                            Self::render_contact(contact.clone(), theme, is_selected)
                        }
                        ContactEntry::ContactProject(contact, project_ix) => {
                            let is_last_project_for_contact =
                                this.entries.get(ix + 1).map_or(true, |next| {
                                    if let ContactEntry::ContactProject(next_contact, _) = next {
                                        next_contact.user.id != contact.user.id
                                    } else {
                                        true
                                    }
                                });
                            Self::render_contact_project(
                                contact.clone(),
                                current_user_id,
                                *project_ix,
                                app_state.clone(),
                                theme,
                                is_last_project_for_contact,
                                is_selected,
                                cx,
                            )
                        }
                    }
                }
            }),
            selection: None,
            collapsed_sections: Default::default(),
            entries: Default::default(),
            match_candidates: Default::default(),
            filter_editor: user_query_editor,
            _maintain_contacts: cx
                .observe(&app_state.user_store, |this, _, cx| this.update_entries(cx)),
            user_store: app_state.user_store.clone(),
            app_state,
        };
        this.update_entries(cx);
        this
    }

    fn render_header(
        section: Section,
        theme: &theme::ContactsPanel,
        is_selected: bool,
        is_collapsed: bool,
    ) -> ElementBox {
        let header_style = theme.header_row.style_for(&Default::default(), is_selected);
        let text = match section {
            Section::Requests => "Requests",
            Section::Online => "Online",
            Section::Offline => "Offline",
        };
        let icon_size = theme.section_icon_size;
        Flex::row()
            .with_child(
                Svg::new(if is_collapsed {
                    "icons/disclosure-closed.svg"
                } else {
                    "icons/disclosure-open.svg"
                })
                .with_color(header_style.text.color)
                .constrained()
                .with_max_width(icon_size)
                .with_max_height(icon_size)
                .aligned()
                .constrained()
                .with_width(icon_size)
                .boxed(),
            )
            .with_child(
                Label::new(text.to_string(), header_style.text.clone())
                    .aligned()
                    .left()
                    .contained()
                    .with_margin_left(theme.contact_username.container.margin.left)
                    .flex(1., true)
                    .boxed(),
            )
            .constrained()
            .with_height(theme.row_height)
            .contained()
            .with_style(header_style.container)
            .boxed()
    }

    fn render_contact(
        contact: Arc<Contact>,
        theme: &theme::ContactsPanel,
        is_selected: bool,
    ) -> ElementBox {
        Flex::row()
            .with_children(contact.user.avatar.clone().map(|avatar| {
                Image::new(avatar)
                    .with_style(theme.contact_avatar)
                    .aligned()
                    .left()
                    .boxed()
            }))
            .with_child(
                Label::new(
                    contact.user.github_login.clone(),
                    theme.contact_username.text.clone(),
                )
                .contained()
                .with_style(theme.contact_username.container)
                .aligned()
                .left()
                .flex(1., true)
                .boxed(),
            )
            .constrained()
            .with_height(theme.row_height)
            .contained()
            .with_style(
                *theme
                    .contact_row
                    .style_for(&Default::default(), is_selected),
            )
            .boxed()
    }

    fn render_contact_project(
        contact: Arc<Contact>,
        current_user_id: Option<u64>,
        project_ix: usize,
        app_state: Arc<AppState>,
        theme: &theme::ContactsPanel,
        is_last_project: bool,
        is_selected: bool,
        cx: &mut LayoutContext,
    ) -> ElementBox {
        let project = &contact.projects[project_ix];
        let project_id = project.id;
        let is_host = Some(contact.user.id) == current_user_id;
        let is_guest = !is_host
            && project
                .guests
                .iter()
                .any(|guest| Some(guest.id) == current_user_id);
        let is_shared = project.is_shared;

        let font_cache = cx.font_cache();
        let host_avatar_height = theme
            .contact_avatar
            .width
            .or(theme.contact_avatar.height)
            .unwrap_or(0.);
        let row = &theme.unshared_project_row.default;
        let tree_branch = theme.tree_branch.clone();
        let line_height = row.name.text.line_height(font_cache);
        let cap_height = row.name.text.cap_height(font_cache);
        let baseline_offset =
            row.name.text.baseline_offset(font_cache) + (theme.row_height - line_height) / 2.;

        MouseEventHandler::new::<JoinProject, _, _>(project_id as usize, cx, |mouse_state, _| {
            let tree_branch = *tree_branch.style_for(mouse_state, is_selected);
            let row = if project.is_shared {
                &theme.shared_project_row
            } else {
                &theme.unshared_project_row
            }
            .style_for(mouse_state, is_selected);

            Flex::row()
                .with_child(
                    Canvas::new(move |bounds, _, cx| {
                        let start_x =
                            bounds.min_x() + (bounds.width() / 2.) - (tree_branch.width / 2.);
                        let end_x = bounds.max_x();
                        let start_y = bounds.min_y();
                        let end_y = bounds.min_y() + baseline_offset - (cap_height / 2.);

                        cx.scene.push_quad(gpui::Quad {
                            bounds: RectF::from_points(
                                vec2f(start_x, start_y),
                                vec2f(
                                    start_x + tree_branch.width,
                                    if is_last_project {
                                        end_y
                                    } else {
                                        bounds.max_y()
                                    },
                                ),
                            ),
                            background: Some(tree_branch.color),
                            border: gpui::Border::default(),
                            corner_radius: 0.,
                        });
                        cx.scene.push_quad(gpui::Quad {
                            bounds: RectF::from_points(
                                vec2f(start_x, end_y),
                                vec2f(end_x, end_y + tree_branch.width),
                            ),
                            background: Some(tree_branch.color),
                            border: gpui::Border::default(),
                            corner_radius: 0.,
                        });
                    })
                    .constrained()
                    .with_width(host_avatar_height)
                    .boxed(),
                )
                .with_child(
                    Label::new(
                        project.worktree_root_names.join(", "),
                        row.name.text.clone(),
                    )
                    .aligned()
                    .left()
                    .contained()
                    .with_style(row.name.container)
                    .flex(1., false)
                    .boxed(),
                )
                .with_children(project.guests.iter().filter_map(|participant| {
                    participant.avatar.clone().map(|avatar| {
                        Image::new(avatar)
                            .with_style(row.guest_avatar)
                            .aligned()
                            .left()
                            .contained()
                            .with_margin_right(row.guest_avatar_spacing)
                            .boxed()
                    })
                }))
                .constrained()
                .with_height(theme.row_height)
                .contained()
                .with_style(row.container)
                .boxed()
        })
        .with_cursor_style(if !is_host && is_shared {
            CursorStyle::PointingHand
        } else {
            CursorStyle::Arrow
        })
        .on_click(move |_, cx| {
            if !is_host && !is_guest {
                cx.dispatch_global_action(JoinProject {
                    project_id,
                    app_state: app_state.clone(),
                });
            }
        })
        .boxed()
    }

    fn render_contact_request(
        user: Arc<User>,
        user_store: ModelHandle<UserStore>,
        theme: &theme::ContactsPanel,
        is_incoming: bool,
        is_selected: bool,
        cx: &mut LayoutContext,
    ) -> ElementBox {
        enum Decline {}
        enum Accept {}
        enum Cancel {}

        let mut row = Flex::row()
            .with_children(user.avatar.clone().map(|avatar| {
                Image::new(avatar)
                    .with_style(theme.contact_avatar)
                    .aligned()
                    .left()
                    .boxed()
            }))
            .with_child(
                Label::new(
                    user.github_login.clone(),
                    theme.contact_username.text.clone(),
                )
                .contained()
                .with_style(theme.contact_username.container)
                .aligned()
                .left()
                .flex(1., true)
                .boxed(),
            );

        let user_id = user.id;
        let is_contact_request_pending = user_store.read(cx).is_contact_request_pending(&user);
        let button_spacing = theme.contact_button_spacing;

        if is_incoming {
            row.add_children([
                MouseEventHandler::new::<Decline, _, _>(user.id as usize, cx, |mouse_state, _| {
                    let button_style = if is_contact_request_pending {
                        &theme.disabled_contact_button
                    } else {
                        &theme.contact_button.style_for(mouse_state, false)
                    };
                    render_icon_button(button_style, "icons/decline.svg")
                        .aligned()
                        // .flex_float()
                        .boxed()
                })
                .with_cursor_style(CursorStyle::PointingHand)
                .on_click(move |_, cx| {
                    cx.dispatch_action(RespondToContactRequest {
                        user_id,
                        accept: false,
                    })
                })
                // .flex_float()
                .contained()
                .with_margin_right(button_spacing)
                .boxed(),
                MouseEventHandler::new::<Accept, _, _>(user.id as usize, cx, |mouse_state, _| {
                    let button_style = if is_contact_request_pending {
                        &theme.disabled_contact_button
                    } else {
                        &theme.contact_button.style_for(mouse_state, false)
                    };
                    render_icon_button(button_style, "icons/accept.svg")
                        .aligned()
                        .flex_float()
                        .boxed()
                })
                .with_cursor_style(CursorStyle::PointingHand)
                .on_click(move |_, cx| {
                    cx.dispatch_action(RespondToContactRequest {
                        user_id,
                        accept: true,
                    })
                })
                .boxed(),
            ]);
        } else {
            row.add_child(
                MouseEventHandler::new::<Cancel, _, _>(user.id as usize, cx, |mouse_state, _| {
                    let button_style = if is_contact_request_pending {
                        &theme.disabled_contact_button
                    } else {
                        &theme.contact_button.style_for(mouse_state, false)
                    };
                    render_icon_button(button_style, "icons/decline.svg")
                        .aligned()
                        .flex_float()
                        .boxed()
                })
                .with_padding(Padding::uniform(2.))
                .with_cursor_style(CursorStyle::PointingHand)
                .on_click(move |_, cx| cx.dispatch_action(RemoveContact(user_id)))
                .flex_float()
                .boxed(),
            );
        }

        row.constrained()
            .with_height(theme.row_height)
            .contained()
            .with_style(
                *theme
                    .contact_row
                    .style_for(&Default::default(), is_selected),
            )
            .boxed()
    }

    fn update_entries(&mut self, cx: &mut ViewContext<Self>) {
        let user_store = self.user_store.read(cx);
        let query = self.filter_editor.read(cx).text(cx);
        let executor = cx.background().clone();

        let prev_selected_entry = self.selection.and_then(|ix| self.entries.get(ix).cloned());
        self.entries.clear();

        let mut request_entries = Vec::new();
        let incoming = user_store.incoming_contact_requests();
        if !incoming.is_empty() {
            self.match_candidates.clear();
            self.match_candidates
                .extend(
                    incoming
                        .iter()
                        .enumerate()
                        .map(|(ix, user)| StringMatchCandidate {
                            id: ix,
                            string: user.github_login.clone(),
                            char_bag: user.github_login.chars().collect(),
                        }),
                );
            let matches = executor.block(match_strings(
                &self.match_candidates,
                &query,
                true,
                usize::MAX,
                &Default::default(),
                executor.clone(),
            ));
            request_entries.extend(
                matches
                    .iter()
                    .map(|mat| ContactEntry::IncomingRequest(incoming[mat.candidate_id].clone())),
            );
        }

        let outgoing = user_store.outgoing_contact_requests();
        if !outgoing.is_empty() {
            self.match_candidates.clear();
            self.match_candidates
                .extend(
                    outgoing
                        .iter()
                        .enumerate()
                        .map(|(ix, user)| StringMatchCandidate {
                            id: ix,
                            string: user.github_login.clone(),
                            char_bag: user.github_login.chars().collect(),
                        }),
                );
            let matches = executor.block(match_strings(
                &self.match_candidates,
                &query,
                true,
                usize::MAX,
                &Default::default(),
                executor.clone(),
            ));
            request_entries.extend(
                matches
                    .iter()
                    .map(|mat| ContactEntry::OutgoingRequest(outgoing[mat.candidate_id].clone())),
            );
        }

        if !request_entries.is_empty() {
            self.entries.push(ContactEntry::Header(Section::Requests));
            if !self.collapsed_sections.contains(&Section::Requests) {
                self.entries.append(&mut request_entries);
            }
        }

        let contacts = user_store.contacts();
        if !contacts.is_empty() {
            self.match_candidates.clear();
            self.match_candidates
                .extend(
                    contacts
                        .iter()
                        .enumerate()
                        .map(|(ix, contact)| StringMatchCandidate {
                            id: ix,
                            string: contact.user.github_login.clone(),
                            char_bag: contact.user.github_login.chars().collect(),
                        }),
                );
            let matches = executor.block(match_strings(
                &self.match_candidates,
                &query,
                true,
                usize::MAX,
                &Default::default(),
                executor.clone(),
            ));

            let (online_contacts, offline_contacts) = matches
                .iter()
                .partition::<Vec<_>, _>(|mat| contacts[mat.candidate_id].online);

            for (matches, section) in [
                (online_contacts, Section::Online),
                (offline_contacts, Section::Offline),
            ] {
                if !matches.is_empty() {
                    self.entries.push(ContactEntry::Header(section));
                    if !self.collapsed_sections.contains(&section) {
                        for mat in matches {
                            let contact = &contacts[mat.candidate_id];
                            self.entries.push(ContactEntry::Contact(contact.clone()));
                            self.entries
                                .extend(contact.projects.iter().enumerate().filter_map(
                                    |(ix, project)| {
                                        if project.worktree_root_names.is_empty() {
                                            None
                                        } else {
                                            Some(ContactEntry::ContactProject(contact.clone(), ix))
                                        }
                                    },
                                ));
                        }
                    }
                }
            }
        }

        if let Some(selection) = &mut self.selection {
            for (ix, entry) in self.entries.iter().enumerate() {
                if Some(entry) == prev_selected_entry.as_ref() {
                    *selection = ix;
                    break;
                }
            }
        }

        self.list_state.reset(self.entries.len());
        cx.notify();
    }

    fn request_contact(&mut self, request: &RequestContact, cx: &mut ViewContext<Self>) {
        self.user_store
            .update(cx, |store, cx| store.request_contact(request.0, cx))
            .detach();
    }

    fn remove_contact(&mut self, request: &RemoveContact, cx: &mut ViewContext<Self>) {
        self.user_store
            .update(cx, |store, cx| store.remove_contact(request.0, cx))
            .detach();
    }

    fn respond_to_contact_request(
        &mut self,
        action: &RespondToContactRequest,
        cx: &mut ViewContext<Self>,
    ) {
        self.user_store
            .update(cx, |store, cx| {
                store.respond_to_contact_request(action.user_id, action.accept, cx)
            })
            .detach();
    }

    fn clear_filter(&mut self, _: &Cancel, cx: &mut ViewContext<Self>) {
        self.filter_editor
            .update(cx, |editor, cx| editor.set_text("", cx));
    }

    fn select_next(&mut self, _: &SelectNext, cx: &mut ViewContext<Self>) {
        if let Some(ix) = self.selection {
            if self.entries.len() > ix + 1 {
                self.selection = Some(ix + 1);
            }
        } else if !self.entries.is_empty() {
            self.selection = Some(0);
        }
        cx.notify();
        self.list_state.reset(self.entries.len());
    }

    fn select_prev(&mut self, _: &SelectPrev, cx: &mut ViewContext<Self>) {
        if let Some(ix) = self.selection {
            if ix > 0 {
                self.selection = Some(ix - 1);
            } else {
                self.selection = None;
            }
        }
        cx.notify();
        self.list_state.reset(self.entries.len());
    }

    fn confirm(&mut self, _: &Confirm, cx: &mut ViewContext<Self>) {
        if let Some(selection) = self.selection {
            if let Some(entry) = self.entries.get(selection) {
                match entry {
                    ContactEntry::Header(section) => {
                        if let Some(ix) = self.collapsed_sections.iter().position(|s| s == section)
                        {
                            self.collapsed_sections.remove(ix);
                        } else {
                            self.collapsed_sections.push(*section);
                        }
                        self.update_entries(cx);
                    }
                    ContactEntry::ContactProject(contact, project_ix) => {
                        cx.dispatch_global_action(JoinProject {
                            project_id: contact.projects[*project_ix].id,
                            app_state: self.app_state.clone(),
                        })
                    }
                    _ => {}
                }
            }
        } else {
        }
    }
}

impl SidebarItem for ContactsPanel {
    fn should_show_badge(&self, cx: &AppContext) -> bool {
        !self
            .user_store
            .read(cx)
            .incoming_contact_requests()
            .is_empty()
    }
}

fn render_icon_button(style: &IconButton, svg_path: &'static str) -> impl Element {
    Svg::new(svg_path)
        .with_color(style.color)
        .constrained()
        .with_width(style.icon_width)
        .aligned()
        .contained()
        .with_style(style.container)
        .constrained()
        .with_width(style.button_width)
        .with_height(style.button_width)
}

pub enum Event {}

impl Entity for ContactsPanel {
    type Event = Event;
}

impl View for ContactsPanel {
    fn ui_name() -> &'static str {
        "ContactsPanel"
    }

    fn render(&mut self, cx: &mut RenderContext<Self>) -> ElementBox {
        enum AddContact {}

        let theme = cx.global::<Settings>().theme.clone();
        let theme = &theme.contacts_panel;
        Container::new(
            Flex::column()
                .with_child(
                    Flex::row()
                        .with_child(
                            ChildView::new(self.filter_editor.clone())
                                .contained()
                                .with_style(theme.user_query_editor.container)
                                .flex(1., true)
                                .boxed(),
                        )
                        .with_child(
                            MouseEventHandler::new::<AddContact, _, _>(0, cx, |_, _| {
                                Svg::new("icons/add-contact.svg")
                                    .with_color(theme.add_contact_button.color)
                                    .constrained()
                                    .with_height(12.)
                                    .contained()
                                    .with_style(theme.add_contact_button.container)
                                    .aligned()
                                    .boxed()
                            })
                            .with_cursor_style(CursorStyle::PointingHand)
                            .on_click(|_, cx| cx.dispatch_action(contact_finder::Toggle))
                            .boxed(),
                        )
                        .constrained()
                        .with_height(theme.user_query_editor_height)
                        .boxed(),
                )
                .with_child(List::new(self.list_state.clone()).flex(1., false).boxed())
                .boxed(),
        )
        .with_style(theme.container)
        .boxed()
    }

    fn on_focus(&mut self, cx: &mut ViewContext<Self>) {
        cx.focus(&self.filter_editor);
    }

    fn keymap_context(&self, _: &gpui::AppContext) -> gpui::keymap::Context {
        let mut cx = Self::default_keymap_context();
        cx.set.insert("menu".into());
        cx
    }
}

impl PartialEq for ContactEntry {
    fn eq(&self, other: &Self) -> bool {
        match self {
            ContactEntry::Header(section_1) => {
                if let ContactEntry::Header(section_2) = other {
                    return section_1 == section_2;
                }
            }
            ContactEntry::IncomingRequest(user_1) => {
                if let ContactEntry::IncomingRequest(user_2) = other {
                    return user_1.id == user_2.id;
                }
            }
            ContactEntry::OutgoingRequest(user_1) => {
                if let ContactEntry::OutgoingRequest(user_2) = other {
                    return user_1.id == user_2.id;
                }
            }
            ContactEntry::Contact(contact_1) => {
                if let ContactEntry::Contact(contact_2) = other {
                    return contact_1.user.id == contact_2.user.id;
                }
            }
            ContactEntry::ContactProject(contact_1, ix_1) => {
                if let ContactEntry::ContactProject(contact_2, ix_2) = other {
                    return contact_1.user.id == contact_2.user.id && ix_1 == ix_2;
                }
            }
        }
        false
    }
}

#[cfg(test)]
mod tests {
    use super::*;
    use client::{proto, test::FakeServer, ChannelList, Client};
    use gpui::TestAppContext;
    use language::LanguageRegistry;
    use theme::ThemeRegistry;

    #[gpui::test]
    async fn test_contact_panel(cx: &mut TestAppContext) {
        let (app_state, server) = init(cx).await;
        let panel = cx.add_view(0, |cx| ContactsPanel::new(app_state.clone(), cx));

        let get_users_request = server.receive::<proto::GetUsers>().await.unwrap();
        server
            .respond(
                get_users_request.receipt(),
                proto::UsersResponse {
                    users: [
                        "user_zero",
                        "user_one",
                        "user_two",
                        "user_three",
                        "user_four",
                        "user_five",
                    ]
                    .into_iter()
                    .enumerate()
                    .map(|(id, name)| proto::User {
                        id: id as u64,
                        github_login: name.to_string(),
                        ..Default::default()
                    })
                    .collect(),
                },
            )
            .await;

        server.send(proto::UpdateContacts {
            incoming_requests: vec![proto::IncomingContactRequest {
                requester_id: 1,
                should_notify: false,
            }],
            outgoing_requests: vec![2],
            contacts: vec![
                proto::Contact {
                    user_id: 3,
                    online: true,
                    projects: vec![proto::ProjectMetadata {
                        id: 101,
                        worktree_root_names: vec!["dir1".to_string()],
                        is_shared: true,
                        guests: vec![2],
                    }],
                },
                proto::Contact {
                    user_id: 4,
                    online: true,
                    projects: vec![proto::ProjectMetadata {
                        id: 102,
                        worktree_root_names: vec!["dir2".to_string()],
                        is_shared: true,
                        guests: vec![2],
                    }],
                },
                proto::Contact {
                    user_id: 5,
                    online: false,
                    projects: vec![],
                },
            ],
            ..Default::default()
        });

        cx.foreground().run_until_parked();
        assert_eq!(
            render_to_strings(&panel, cx),
            &[
                "+",
                "v Requests",
                "  incoming user_one",
                "  outgoing user_two",
                "v Online",
                "  user_four",
                "    dir2",
                "  user_three",
                "    dir1",
                "v Offline",
                "  user_five",
            ]
        );

        panel.update(cx, |panel, cx| {
            panel
                .filter_editor
                .update(cx, |editor, cx| editor.set_text("f", cx))
        });
        cx.foreground().run_until_parked();
        assert_eq!(
            render_to_strings(&panel, cx),
            &[
                "+",
                "v Online",
                "  user_four",
                "    dir2",
                "v Offline",
                "  user_five",
            ]
        );

        panel.update(cx, |panel, cx| {
            panel.select_next(&Default::default(), cx);
        });
        assert_eq!(
            render_to_strings(&panel, cx),
            &[
                "+",
                "v Online  <=== selected",
                "  user_four",
                "    dir2",
                "v Offline",
                "  user_five",
            ]
        );

        panel.update(cx, |panel, cx| {
            panel.select_next(&Default::default(), cx);
        });
        assert_eq!(
            render_to_strings(&panel, cx),
            &[
                "+",
                "v Online",
                "  user_four  <=== selected",
                "    dir2",
                "v Offline",
                "  user_five",
            ]
        );
    }

    fn render_to_strings(panel: &ViewHandle<ContactsPanel>, cx: &TestAppContext) -> Vec<String> {
        panel.read_with(cx, |panel, _| {
            let mut entries = Vec::new();
            entries.push("+".to_string());
            entries.extend(panel.entries.iter().enumerate().map(|(ix, entry)| {
                let mut string = match entry {
                    ContactEntry::Header(name) => {
                        let icon = if panel.collapsed_sections.contains(name) {
                            ">"
                        } else {
                            "v"
                        };
                        format!("{} {:?}", icon, name)
                    }
                    ContactEntry::IncomingRequest(user) => {
                        format!("  incoming {}", user.github_login)
                    }
                    ContactEntry::OutgoingRequest(user) => {
                        format!("  outgoing {}", user.github_login)
                    }
                    ContactEntry::Contact(contact) => {
                        format!("  {}", contact.user.github_login)
                    }
                    ContactEntry::ContactProject(contact, project_ix) => {
                        format!(
                            "    {}",
                            contact.projects[*project_ix].worktree_root_names.join(", ")
                        )
                    }
                };

                if panel.selection == Some(ix) {
                    string.push_str("  <=== selected");
                }

                string
            }));
            entries
        })
    }

    async fn init(cx: &mut TestAppContext) -> (Arc<AppState>, FakeServer) {
        cx.update(|cx| cx.set_global(Settings::test(cx)));
        let themes = ThemeRegistry::new((), cx.font_cache());
        let fs = project::FakeFs::new(cx.background().clone());
        let languages = Arc::new(LanguageRegistry::test());
        let http_client = client::test::FakeHttpClient::with_404_response();
        let mut client = Client::new(http_client.clone());
        let server = FakeServer::for_client(100, &mut client, &cx).await;
        let user_store = cx.add_model(|cx| UserStore::new(client.clone(), http_client, cx));
        let channel_list =
            cx.add_model(|cx| ChannelList::new(user_store.clone(), client.clone(), cx));

        let get_channels = server.receive::<proto::GetChannels>().await.unwrap();
        server
            .respond(get_channels.receipt(), Default::default())
            .await;

        (
            Arc::new(AppState {
                languages,
                themes,
                client,
                user_store: user_store.clone(),
                fs,
                channel_list,
                build_window_options: || unimplemented!(),
                build_workspace: |_, _, _| unimplemented!(),
            }),
            server,
        )
    }
}<|MERGE_RESOLUTION|>--- conflicted
+++ resolved
@@ -17,12 +17,11 @@
 use settings::Settings;
 use std::sync::Arc;
 use theme::IconButton;
-<<<<<<< HEAD
-use workspace::menu::{Confirm, SelectNext, SelectPrev};
-use workspace::{AppState, JoinProject};
-=======
-use workspace::{sidebar::SidebarItem, AppState, JoinProject, Workspace};
->>>>>>> 85d9ac5b
+use workspace::{
+    menu::{Confirm, SelectNext, SelectPrev},
+    sidebar::SidebarItem,
+    AppState, JoinProject, Workspace,
+};
 
 impl_actions!(
     contacts_panel,
@@ -866,11 +865,16 @@
     use gpui::TestAppContext;
     use language::LanguageRegistry;
     use theme::ThemeRegistry;
+    use workspace::WorkspaceParams;
 
     #[gpui::test]
     async fn test_contact_panel(cx: &mut TestAppContext) {
         let (app_state, server) = init(cx).await;
-        let panel = cx.add_view(0, |cx| ContactsPanel::new(app_state.clone(), cx));
+        let workspace_params = cx.update(WorkspaceParams::test);
+        let workspace = cx.add_view(0, |cx| Workspace::new(&workspace_params, cx));
+        let panel = cx.add_view(0, |cx| {
+            ContactsPanel::new(app_state.clone(), workspace.downgrade(), cx)
+        });
 
         let get_users_request = server.receive::<proto::GetUsers>().await.unwrap();
         server
@@ -907,6 +911,7 @@
                 proto::Contact {
                     user_id: 3,
                     online: true,
+                    should_notify: false,
                     projects: vec![proto::ProjectMetadata {
                         id: 101,
                         worktree_root_names: vec!["dir1".to_string()],
@@ -917,6 +922,7 @@
                 proto::Contact {
                     user_id: 4,
                     online: true,
+                    should_notify: false,
                     projects: vec![proto::ProjectMetadata {
                         id: 102,
                         worktree_root_names: vec!["dir2".to_string()],
@@ -927,6 +933,7 @@
                 proto::Contact {
                     user_id: 5,
                     online: false,
+                    should_notify: false,
                     projects: vec![],
                 },
             ],
