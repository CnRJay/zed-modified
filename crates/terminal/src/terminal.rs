--- conflicted
+++ resolved
@@ -22,12 +22,8 @@
     actions, elements::*, impl_internal_actions, platform::CursorStyle, ClipboardItem, Entity,
     MutableAppContext, View, ViewContext,
 };
-<<<<<<< HEAD
 use modal::deploy_modal;
-use project::{Project, ProjectPath};
-=======
 use project::{LocalWorktree, Project, ProjectPath};
->>>>>>> 621fab2d
 use settings::Settings;
 use smallvec::SmallVec;
 use std::{collections::HashMap, path::PathBuf, sync::Arc};
@@ -51,13 +47,10 @@
 const DEBUG_CELL_WIDTH: f32 = 5.;
 const DEBUG_LINE_HEIGHT: f32 = 5.;
 
-<<<<<<< HEAD
-=======
 pub mod color_translation;
 pub mod gpui_func_tools;
 pub mod terminal_element;
 
->>>>>>> 621fab2d
 ///Action for carrying the input to the PTY
 #[derive(Clone, Default, Debug, PartialEq, Eq)]
 pub struct Input(pub String);
@@ -68,7 +61,6 @@
 
 actions!(
     terminal,
-<<<<<<< HEAD
     [
         Sigint,
         Escape,
@@ -80,14 +72,12 @@
         Down,
         Tab,
         Clear,
+        Copy,
         Paste,
         Deploy,
         Quit,
         DeployModal,
     ]
-=======
-    [Sigint, Escape, Del, Return, Left, Right, Up, Down, Tab, Clear, Copy, Paste, Deploy, Quit]
->>>>>>> 621fab2d
 );
 impl_internal_actions!(terminal, [Input, ScrollTerminal]);
 
@@ -129,11 +119,8 @@
     has_new_content: bool,
     has_bell: bool, //Currently using iTerm bell, show bell emoji in tab until input is received
     cur_size: SizeInfo,
-<<<<<<< HEAD
     modal: bool,
-=======
     associated_directory: Option<PathBuf>,
->>>>>>> 621fab2d
 }
 
 ///Upward flowing events, for changing the title and such
@@ -222,11 +209,8 @@
             has_new_content: false,
             has_bell: false,
             cur_size: size_info,
-<<<<<<< HEAD
             modal,
-=======
             associated_directory: working_directory,
->>>>>>> 621fab2d
         }
     }
 
@@ -273,30 +257,8 @@
             ),
             AlacTermEvent::ColorRequest(index, format) => {
                 let color = self.term.lock().colors()[index].unwrap_or_else(|| {
-<<<<<<< HEAD
-                    let term_style = &cx.global::<Settings>().theme.terminal.colors;
-                    match index {
-                        0..=255 => to_alac_rgb(get_color_at_index(&(index as u8), term_style)),
-                        //These additional values are required to match the Alacritty Colors object's behavior
-                        256 => to_alac_rgb(term_style.foreground),
-                        257 => to_alac_rgb(term_style.background),
-                        258 => to_alac_rgb(term_style.cursor),
-                        259 => to_alac_rgb(term_style.dim_black),
-                        260 => to_alac_rgb(term_style.dim_red),
-                        261 => to_alac_rgb(term_style.dim_green),
-                        262 => to_alac_rgb(term_style.dim_yellow),
-                        263 => to_alac_rgb(term_style.dim_blue),
-                        264 => to_alac_rgb(term_style.dim_magenta),
-                        265 => to_alac_rgb(term_style.dim_cyan),
-                        266 => to_alac_rgb(term_style.dim_white),
-                        267 => to_alac_rgb(term_style.bright_foreground),
-                        268 => to_alac_rgb(term_style.black), //Dim Background, non-standard
-                        _ => AlacRgb { r: 0, g: 0, b: 0 },
-                    }
-=======
                     let term_style = &cx.global::<Settings>().theme.terminal;
                     to_alac_rgb(get_color_at_index(&index, term_style))
->>>>>>> 621fab2d
                 });
                 self.write_to_pty(&Input(format(color)), cx)
             }
@@ -587,10 +549,7 @@
     //and produce noticable output?
     #[gpui::test]
     async fn test_terminal(cx: &mut TestAppContext) {
-<<<<<<< HEAD
         let terminal = cx.add_view(Default::default(), |cx| Terminal::new(cx, None, false));
-=======
-        let terminal = cx.add_view(Default::default(), |cx| Terminal::new(cx, None));
         cx.set_condition_duration(Duration::from_secs(2));
         terminal.update(cx, |terminal, cx| {
             terminal.write_to_pty(&Input(("expr 3 + 4".to_string()).to_string()), cx);
@@ -693,7 +652,6 @@
     async fn test_copy(cx: &mut TestAppContext) {
         let terminal = cx.add_view(Default::default(), |cx| Terminal::new(cx, None));
         cx.set_condition_duration(Duration::from_secs(2));
->>>>>>> 621fab2d
 
         terminal.update(cx, |terminal, cx| {
             terminal.write_to_pty(&Input(("expr 3 + 4".to_string()).to_string()), cx);
