--- conflicted
+++ resolved
@@ -382,17 +382,13 @@
     }
 }
 
-<<<<<<< HEAD
-#[derive(IntoElement, Clone)]
-=======
 impl ParentElement for ListItem {
     fn children_mut(&mut self) -> &mut SmallVec<[AnyElement; 2]> {
         &mut self.children
     }
 }
 
-#[derive(RenderOnce, Clone)]
->>>>>>> f33c0e80
+#[derive(IntoElement, Clone)]
 pub struct ListSeparator;
 
 impl ListSeparator {
