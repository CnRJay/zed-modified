--- conflicted
+++ resolved
@@ -15,11 +15,8 @@
 path = "src/main.rs"
 
 [dependencies]
-<<<<<<< HEAD
+assets = { path = "../assets" }
 auto_update = { path = "../auto_update" }
-=======
-assets = { path = "../assets" }
->>>>>>> 9d3048eb
 breadcrumbs = { path = "../breadcrumbs" }
 chat_panel = { path = "../chat_panel" }
 cli = { path = "../cli" }
